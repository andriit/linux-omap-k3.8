--- conflicted
+++ resolved
@@ -146,19 +146,11 @@
 {
 	int cached = 1;
 
-<<<<<<< HEAD
-	omap_sram_size -= OMAP4_ERRATA_I688_SIZE;
-
-	if (cpu_is_omap34xx()) {
-=======
 #ifdef CONFIG_OMAP4_ERRATA_I688
-	if (cpu_is_omap44xx()) {
-		omap_sram_start += PAGE_SIZE;
-		omap_sram_size -= SZ_16K;
-	}
+	if (cpu_is_omap44xx() || soc_is_omap54xx())
+		omap_sram_size -= OMAP4_ERRATA_I688_SIZE;
 #endif
 	if (cpu_is_omap34xx() || soc_is_am33xx()) {
->>>>>>> d21d8922
 		/*
 		 * SRAM must be marked as non-cached on OMAP3 since the
 		 * CORE DPLL M2 divider change code (in SRAM) runs with the
