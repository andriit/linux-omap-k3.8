/*
 * Copyright (C) 2011  Renesas Solutions Corp.
 * Copyright (C) 2011  Kuninori Morimoto <kuninori.morimoto.gx@renesas.com>
 *
 * This program is free software; you can redistribute it and/or modify
 * it under the terms of the GNU General Public License as published by
 * the Free Software Foundation; version 2 of the License.
 *
 * This program is distributed in the hope that it will be useful,
 * but WITHOUT ANY WARRANTY; without even the implied warranty of
 * MERCHANTABILITY or FITNESS FOR A PARTICULAR PURPOSE.  See the
 * GNU General Public License for more details.
 *
 * You should have received a copy of the GNU General Public License
 * along with this program; if not, write to the Free Software
 * Foundation, Inc., 51 Franklin St, Fifth Floor, Boston, MA  02110-1301  USA
 */

#ifndef __ASM_R8A7740_H__
#define __ASM_R8A7740_H__

#include <mach/pm-rmobile.h>

/*
 * MD_CKx pin
 */
#define MD_CK2	(1 << 2)
#define MD_CK1	(1 << 1)
#define MD_CK0	(1 << 0)

/*
 * Pin Function Controller:
 *	GPIO_FN_xx - GPIO used to select pin function
 *	GPIO_PORTxx - GPIO mapped to real I/O pin on CPU
 */
enum {
	/* PORT */
	GPIO_PORT0, GPIO_PORT1, GPIO_PORT2, GPIO_PORT3, GPIO_PORT4,
	GPIO_PORT5, GPIO_PORT6, GPIO_PORT7, GPIO_PORT8, GPIO_PORT9,

	GPIO_PORT10, GPIO_PORT11, GPIO_PORT12, GPIO_PORT13, GPIO_PORT14,
	GPIO_PORT15, GPIO_PORT16, GPIO_PORT17, GPIO_PORT18, GPIO_PORT19,

	GPIO_PORT20, GPIO_PORT21, GPIO_PORT22, GPIO_PORT23, GPIO_PORT24,
	GPIO_PORT25, GPIO_PORT26, GPIO_PORT27, GPIO_PORT28, GPIO_PORT29,

	GPIO_PORT30, GPIO_PORT31, GPIO_PORT32, GPIO_PORT33, GPIO_PORT34,
	GPIO_PORT35, GPIO_PORT36, GPIO_PORT37, GPIO_PORT38, GPIO_PORT39,

	GPIO_PORT40, GPIO_PORT41, GPIO_PORT42, GPIO_PORT43, GPIO_PORT44,
	GPIO_PORT45, GPIO_PORT46, GPIO_PORT47, GPIO_PORT48, GPIO_PORT49,

	GPIO_PORT50, GPIO_PORT51, GPIO_PORT52, GPIO_PORT53, GPIO_PORT54,
	GPIO_PORT55, GPIO_PORT56, GPIO_PORT57, GPIO_PORT58, GPIO_PORT59,

	GPIO_PORT60, GPIO_PORT61, GPIO_PORT62, GPIO_PORT63, GPIO_PORT64,
	GPIO_PORT65, GPIO_PORT66, GPIO_PORT67, GPIO_PORT68, GPIO_PORT69,

	GPIO_PORT70, GPIO_PORT71, GPIO_PORT72, GPIO_PORT73, GPIO_PORT74,
	GPIO_PORT75, GPIO_PORT76, GPIO_PORT77, GPIO_PORT78, GPIO_PORT79,

	GPIO_PORT80, GPIO_PORT81, GPIO_PORT82, GPIO_PORT83, GPIO_PORT84,
	GPIO_PORT85, GPIO_PORT86, GPIO_PORT87, GPIO_PORT88, GPIO_PORT89,

	GPIO_PORT90, GPIO_PORT91, GPIO_PORT92, GPIO_PORT93, GPIO_PORT94,
	GPIO_PORT95, GPIO_PORT96, GPIO_PORT97, GPIO_PORT98, GPIO_PORT99,

	GPIO_PORT100, GPIO_PORT101, GPIO_PORT102, GPIO_PORT103, GPIO_PORT104,
	GPIO_PORT105, GPIO_PORT106, GPIO_PORT107, GPIO_PORT108, GPIO_PORT109,

	GPIO_PORT110, GPIO_PORT111, GPIO_PORT112, GPIO_PORT113, GPIO_PORT114,
	GPIO_PORT115, GPIO_PORT116, GPIO_PORT117, GPIO_PORT118, GPIO_PORT119,

	GPIO_PORT120, GPIO_PORT121, GPIO_PORT122, GPIO_PORT123, GPIO_PORT124,
	GPIO_PORT125, GPIO_PORT126, GPIO_PORT127, GPIO_PORT128, GPIO_PORT129,

	GPIO_PORT130, GPIO_PORT131, GPIO_PORT132, GPIO_PORT133, GPIO_PORT134,
	GPIO_PORT135, GPIO_PORT136, GPIO_PORT137, GPIO_PORT138, GPIO_PORT139,

	GPIO_PORT140, GPIO_PORT141, GPIO_PORT142, GPIO_PORT143, GPIO_PORT144,
	GPIO_PORT145, GPIO_PORT146, GPIO_PORT147, GPIO_PORT148, GPIO_PORT149,

	GPIO_PORT150, GPIO_PORT151, GPIO_PORT152, GPIO_PORT153, GPIO_PORT154,
	GPIO_PORT155, GPIO_PORT156, GPIO_PORT157, GPIO_PORT158, GPIO_PORT159,

	GPIO_PORT160, GPIO_PORT161, GPIO_PORT162, GPIO_PORT163, GPIO_PORT164,
	GPIO_PORT165, GPIO_PORT166, GPIO_PORT167, GPIO_PORT168, GPIO_PORT169,

	GPIO_PORT170, GPIO_PORT171, GPIO_PORT172, GPIO_PORT173, GPIO_PORT174,
	GPIO_PORT175, GPIO_PORT176, GPIO_PORT177, GPIO_PORT178, GPIO_PORT179,

	GPIO_PORT180, GPIO_PORT181, GPIO_PORT182, GPIO_PORT183, GPIO_PORT184,
	GPIO_PORT185, GPIO_PORT186, GPIO_PORT187, GPIO_PORT188, GPIO_PORT189,

	GPIO_PORT190, GPIO_PORT191, GPIO_PORT192, GPIO_PORT193, GPIO_PORT194,
	GPIO_PORT195, GPIO_PORT196, GPIO_PORT197, GPIO_PORT198, GPIO_PORT199,

	GPIO_PORT200, GPIO_PORT201, GPIO_PORT202, GPIO_PORT203, GPIO_PORT204,
	GPIO_PORT205, GPIO_PORT206, GPIO_PORT207, GPIO_PORT208, GPIO_PORT209,

	GPIO_PORT210, GPIO_PORT211,

	/* IRQ */
	GPIO_FN_IRQ0_PORT2,	GPIO_FN_IRQ0_PORT13,
	GPIO_FN_IRQ1,
	GPIO_FN_IRQ2_PORT11,	GPIO_FN_IRQ2_PORT12,
	GPIO_FN_IRQ3_PORT10,	GPIO_FN_IRQ3_PORT14,
	GPIO_FN_IRQ4_PORT15,	GPIO_FN_IRQ4_PORT172,
	GPIO_FN_IRQ5_PORT0,	GPIO_FN_IRQ5_PORT1,
	GPIO_FN_IRQ6_PORT121,	GPIO_FN_IRQ6_PORT173,
	GPIO_FN_IRQ7_PORT120,	GPIO_FN_IRQ7_PORT209,
	GPIO_FN_IRQ8,
	GPIO_FN_IRQ9_PORT118,	GPIO_FN_IRQ9_PORT210,
	GPIO_FN_IRQ10,
	GPIO_FN_IRQ11,
	GPIO_FN_IRQ12_PORT42,	GPIO_FN_IRQ12_PORT97,
	GPIO_FN_IRQ13_PORT64,	GPIO_FN_IRQ13_PORT98,
	GPIO_FN_IRQ14_PORT63,	GPIO_FN_IRQ14_PORT99,
	GPIO_FN_IRQ15_PORT62,	GPIO_FN_IRQ15_PORT100,
	GPIO_FN_IRQ16_PORT68,	GPIO_FN_IRQ16_PORT211,
	GPIO_FN_IRQ17,
	GPIO_FN_IRQ18,
	GPIO_FN_IRQ19,
	GPIO_FN_IRQ20,
	GPIO_FN_IRQ21,
	GPIO_FN_IRQ22,
	GPIO_FN_IRQ23,
	GPIO_FN_IRQ24,
	GPIO_FN_IRQ25,
	GPIO_FN_IRQ26_PORT58,	GPIO_FN_IRQ26_PORT81,
	GPIO_FN_IRQ27_PORT57,	GPIO_FN_IRQ27_PORT168,
	GPIO_FN_IRQ28_PORT56,	GPIO_FN_IRQ28_PORT169,
	GPIO_FN_IRQ29_PORT50,	GPIO_FN_IRQ29_PORT170,
	GPIO_FN_IRQ30_PORT49,	GPIO_FN_IRQ30_PORT171,
	GPIO_FN_IRQ31_PORT41,	GPIO_FN_IRQ31_PORT167,

	/* Function */

	/* DBGT */
	GPIO_FN_DBGMDT2,	GPIO_FN_DBGMDT1,	GPIO_FN_DBGMDT0,
	GPIO_FN_DBGMD10,	GPIO_FN_DBGMD11,	GPIO_FN_DBGMD20,
	GPIO_FN_DBGMD21,

	/* FSI-A */
	GPIO_FN_FSIAISLD_PORT0,		/* FSIAISLD Port 0/5 */
	GPIO_FN_FSIAISLD_PORT5,
	GPIO_FN_FSIASPDIF_PORT9,	/* FSIASPDIF Port 9/18 */
	GPIO_FN_FSIASPDIF_PORT18,
	GPIO_FN_FSIAOSLD1,	GPIO_FN_FSIAOSLD2,
	GPIO_FN_FSIAOLR,	GPIO_FN_FSIAOBT,
	GPIO_FN_FSIAOSLD,	GPIO_FN_FSIAOMC,
	GPIO_FN_FSIACK,		GPIO_FN_FSIAILR,
	GPIO_FN_FSIAIBT,

	/* FSI-B */
	GPIO_FN_FSIBCK,

	/* FMSI */
	GPIO_FN_FMSISLD_PORT1, /* FMSISLD Port 1/6 */
	GPIO_FN_FMSISLD_PORT6,
	GPIO_FN_FMSIILR,	GPIO_FN_FMSIIBT,
	GPIO_FN_FMSIOLR,	GPIO_FN_FMSIOBT,
	GPIO_FN_FMSICK,		GPIO_FN_FMSOILR,
	GPIO_FN_FMSOIBT,	GPIO_FN_FMSOOLR,
	GPIO_FN_FMSOOBT,	GPIO_FN_FMSOSLD,
	GPIO_FN_FMSOCK,

	/* SCIFA0 */
	GPIO_FN_SCIFA0_SCK,	GPIO_FN_SCIFA0_CTS,
	GPIO_FN_SCIFA0_RTS,	GPIO_FN_SCIFA0_RXD,
	GPIO_FN_SCIFA0_TXD,

	/* SCIFA1 */
	GPIO_FN_SCIFA1_CTS,	GPIO_FN_SCIFA1_SCK,
	GPIO_FN_SCIFA1_RXD,	GPIO_FN_SCIFA1_TXD,
	GPIO_FN_SCIFA1_RTS,

	/* SCIFA2 */
	GPIO_FN_SCIFA2_SCK_PORT22, /* SCIFA2_SCK Port 22/199 */
	GPIO_FN_SCIFA2_SCK_PORT199,
	GPIO_FN_SCIFA2_RXD,	GPIO_FN_SCIFA2_TXD,
	GPIO_FN_SCIFA2_CTS,	GPIO_FN_SCIFA2_RTS,

	/* SCIFA3 */
	GPIO_FN_SCIFA3_RTS_PORT105, /* MSEL5CR_8_0 */
	GPIO_FN_SCIFA3_SCK_PORT116,
	GPIO_FN_SCIFA3_CTS_PORT117,
	GPIO_FN_SCIFA3_RXD_PORT174,
	GPIO_FN_SCIFA3_TXD_PORT175,

	GPIO_FN_SCIFA3_RTS_PORT161, /* MSEL5CR_8_1 */
	GPIO_FN_SCIFA3_SCK_PORT158,
	GPIO_FN_SCIFA3_CTS_PORT162,
	GPIO_FN_SCIFA3_RXD_PORT159,
	GPIO_FN_SCIFA3_TXD_PORT160,

	/* SCIFA4 */
	GPIO_FN_SCIFA4_RXD_PORT12, /* MSEL5CR[12:11] = 00 */
	GPIO_FN_SCIFA4_TXD_PORT13,

	GPIO_FN_SCIFA4_RXD_PORT204, /* MSEL5CR[12:11] = 01 */
	GPIO_FN_SCIFA4_TXD_PORT203,

	GPIO_FN_SCIFA4_RXD_PORT94, /* MSEL5CR[12:11] = 10 */
	GPIO_FN_SCIFA4_TXD_PORT93,

	GPIO_FN_SCIFA4_SCK_PORT21, /* SCIFA4_SCK Port 21/205 */
	GPIO_FN_SCIFA4_SCK_PORT205,

	/* SCIFA5 */
	GPIO_FN_SCIFA5_TXD_PORT20, /* MSEL5CR[15:14] = 00 */
	GPIO_FN_SCIFA5_RXD_PORT10,

	GPIO_FN_SCIFA5_RXD_PORT207, /* MSEL5CR[15:14] = 01 */
	GPIO_FN_SCIFA5_TXD_PORT208,

	GPIO_FN_SCIFA5_TXD_PORT91, /* MSEL5CR[15:14] = 10 */
	GPIO_FN_SCIFA5_RXD_PORT92,

	GPIO_FN_SCIFA5_SCK_PORT23, /* SCIFA5_SCK Port 23/206 */
	GPIO_FN_SCIFA5_SCK_PORT206,

	/* SCIFA6 */
	GPIO_FN_SCIFA6_SCK,	GPIO_FN_SCIFA6_RXD,	GPIO_FN_SCIFA6_TXD,

	/* SCIFA7 */
	GPIO_FN_SCIFA7_TXD,	GPIO_FN_SCIFA7_RXD,

	/* SCIFAB */
	GPIO_FN_SCIFB_SCK_PORT190, /* MSEL5CR_17_0 */
	GPIO_FN_SCIFB_RXD_PORT191,
	GPIO_FN_SCIFB_TXD_PORT192,
	GPIO_FN_SCIFB_RTS_PORT186,
	GPIO_FN_SCIFB_CTS_PORT187,

	GPIO_FN_SCIFB_SCK_PORT2, /* MSEL5CR_17_1 */
	GPIO_FN_SCIFB_RXD_PORT3,
	GPIO_FN_SCIFB_TXD_PORT4,
	GPIO_FN_SCIFB_RTS_PORT172,
	GPIO_FN_SCIFB_CTS_PORT173,

	/* LCD0 */
	GPIO_FN_LCDC0_SELECT,
	GPIO_FN_LCD0_D0,	GPIO_FN_LCD0_D1,	GPIO_FN_LCD0_D2,
	GPIO_FN_LCD0_D3,	GPIO_FN_LCD0_D4,	GPIO_FN_LCD0_D5,
	GPIO_FN_LCD0_D6,	GPIO_FN_LCD0_D7,	GPIO_FN_LCD0_D8,
	GPIO_FN_LCD0_D9,	GPIO_FN_LCD0_D10,	GPIO_FN_LCD0_D11,
	GPIO_FN_LCD0_D12,	GPIO_FN_LCD0_D13,	GPIO_FN_LCD0_D14,
	GPIO_FN_LCD0_D15,	GPIO_FN_LCD0_D16,	GPIO_FN_LCD0_D17,
	GPIO_FN_LCD0_DON,	GPIO_FN_LCD0_VCPWC,	GPIO_FN_LCD0_VEPWC,

	GPIO_FN_LCD0_DCK,	GPIO_FN_LCD0_VSYN, /* for RGB */
	GPIO_FN_LCD0_HSYN,	GPIO_FN_LCD0_DISP, /* for RGB */

	GPIO_FN_LCD0_WR,	GPIO_FN_LCD0_RD, /* for SYS */
	GPIO_FN_LCD0_CS,	GPIO_FN_LCD0_RS, /* for SYS */

	GPIO_FN_LCD0_D18_PORT163,	GPIO_FN_LCD0_D19_PORT162,
	GPIO_FN_LCD0_D20_PORT161,	GPIO_FN_LCD0_D21_PORT158,
	GPIO_FN_LCD0_D22_PORT160,	GPIO_FN_LCD0_D23_PORT159,
	GPIO_FN_LCD0_LCLK_PORT165,	 /* MSEL5CR_6_1 */

	GPIO_FN_LCD0_D18_PORT40,	GPIO_FN_LCD0_D19_PORT4,
	GPIO_FN_LCD0_D20_PORT3,		GPIO_FN_LCD0_D21_PORT2,
	GPIO_FN_LCD0_D22_PORT0,		GPIO_FN_LCD0_D23_PORT1,
	GPIO_FN_LCD0_LCLK_PORT102,	/* MSEL5CR_6_0 */

	/* LCD1 */
	GPIO_FN_LCDC1_SELECT,
	GPIO_FN_LCD1_D0,	GPIO_FN_LCD1_D1,	GPIO_FN_LCD1_D2,
	GPIO_FN_LCD1_D3,	GPIO_FN_LCD1_D4,	GPIO_FN_LCD1_D5,
	GPIO_FN_LCD1_D6,	GPIO_FN_LCD1_D7,	GPIO_FN_LCD1_D8,
	GPIO_FN_LCD1_D9,	GPIO_FN_LCD1_D10,	GPIO_FN_LCD1_D11,
	GPIO_FN_LCD1_D12,	GPIO_FN_LCD1_D13,	GPIO_FN_LCD1_D14,
	GPIO_FN_LCD1_D15,	GPIO_FN_LCD1_D16,	GPIO_FN_LCD1_D17,
	GPIO_FN_LCD1_D18,	GPIO_FN_LCD1_D19,	GPIO_FN_LCD1_D20,
	GPIO_FN_LCD1_D21,	GPIO_FN_LCD1_D22,	GPIO_FN_LCD1_D23,
	GPIO_FN_LCD1_DON,	GPIO_FN_LCD1_VCPWC,
	GPIO_FN_LCD1_LCLK,	GPIO_FN_LCD1_VEPWC,

	GPIO_FN_LCD1_DCK,	GPIO_FN_LCD1_VSYN, /* for RGB */
	GPIO_FN_LCD1_HSYN,	GPIO_FN_LCD1_DISP, /* for RGB */

	GPIO_FN_LCD1_WR,	GPIO_FN_LCD1_RD, /* for SYS */
	GPIO_FN_LCD1_CS,	GPIO_FN_LCD1_RS, /* for SYS */

	/* RSPI */
	GPIO_FN_RSPI_SSL0_A,	GPIO_FN_RSPI_SSL1_A,
	GPIO_FN_RSPI_SSL2_A,	GPIO_FN_RSPI_SSL3_A,
	GPIO_FN_RSPI_MOSI_A,	GPIO_FN_RSPI_MISO_A,
	GPIO_FN_RSPI_CK_A,

	/* VIO CKO */
	GPIO_FN_VIO_CKO1,
	GPIO_FN_VIO_CKO2,
	GPIO_FN_VIO_CKO_1,
	GPIO_FN_VIO_CKO,

	/* VIO0 */
	GPIO_FN_VIO0_D0,	GPIO_FN_VIO0_D1,	GPIO_FN_VIO0_D2,
	GPIO_FN_VIO0_D3,	GPIO_FN_VIO0_D4,	GPIO_FN_VIO0_D5,
	GPIO_FN_VIO0_D6,	GPIO_FN_VIO0_D7,	GPIO_FN_VIO0_D8,
	GPIO_FN_VIO0_D9,	GPIO_FN_VIO0_D10,	GPIO_FN_VIO0_D11,
	GPIO_FN_VIO0_D12,	GPIO_FN_VIO0_VD,	GPIO_FN_VIO0_HD,
	GPIO_FN_VIO0_CLK,	GPIO_FN_VIO0_FIELD,

	GPIO_FN_VIO0_D13_PORT26, /* MSEL5CR_27_0 */
	GPIO_FN_VIO0_D14_PORT25,
	GPIO_FN_VIO0_D15_PORT24,

	GPIO_FN_VIO0_D13_PORT22, /* MSEL5CR_27_1 */
	GPIO_FN_VIO0_D14_PORT95,
	GPIO_FN_VIO0_D15_PORT96,

	/* VIO1 */
	GPIO_FN_VIO1_D0,	GPIO_FN_VIO1_D1,	GPIO_FN_VIO1_D2,
	GPIO_FN_VIO1_D3,	GPIO_FN_VIO1_D4,	GPIO_FN_VIO1_D5,
	GPIO_FN_VIO1_D6,	GPIO_FN_VIO1_D7,	GPIO_FN_VIO1_VD,
	GPIO_FN_VIO1_HD,	GPIO_FN_VIO1_CLK,	GPIO_FN_VIO1_FIELD,

	/* TPU0 */
	GPIO_FN_TPU0TO0,	GPIO_FN_TPU0TO1,
	GPIO_FN_TPU0TO3,
	GPIO_FN_TPU0TO2_PORT66, /* TPU0TO2 Port 66/202 */
	GPIO_FN_TPU0TO2_PORT202,

	/* SSP1 0 */
	GPIO_FN_STP0_IPD0,	GPIO_FN_STP0_IPD1,	GPIO_FN_STP0_IPD2,
	GPIO_FN_STP0_IPD3,	GPIO_FN_STP0_IPD4,	GPIO_FN_STP0_IPD5,
	GPIO_FN_STP0_IPD6,	GPIO_FN_STP0_IPD7,	GPIO_FN_STP0_IPEN,
	GPIO_FN_STP0_IPCLK,	GPIO_FN_STP0_IPSYNC,

	/* SSP1 1 */
	GPIO_FN_STP1_IPD1,	GPIO_FN_STP1_IPD2,	GPIO_FN_STP1_IPD3,
	GPIO_FN_STP1_IPD4,	GPIO_FN_STP1_IPD5,	GPIO_FN_STP1_IPD6,
	GPIO_FN_STP1_IPD7,	GPIO_FN_STP1_IPCLK,	GPIO_FN_STP1_IPSYNC,

	GPIO_FN_STP1_IPD0_PORT186, /* MSEL5CR_23_0 */
	GPIO_FN_STP1_IPEN_PORT187,

	GPIO_FN_STP1_IPD0_PORT194, /* MSEL5CR_23_1 */
	GPIO_FN_STP1_IPEN_PORT193,

	/* SIM */
	GPIO_FN_SIM_RST,	GPIO_FN_SIM_CLK,
	GPIO_FN_SIM_D_PORT22, /* SIM_D  Port 22/199 */
	GPIO_FN_SIM_D_PORT199,

	/* SDHI0 */
	GPIO_FN_SDHI0_D0,	GPIO_FN_SDHI0_D1,	GPIO_FN_SDHI0_D2,
	GPIO_FN_SDHI0_D3,	GPIO_FN_SDHI0_CD,	GPIO_FN_SDHI0_WP,
	GPIO_FN_SDHI0_CMD,	GPIO_FN_SDHI0_CLK,

	/* SDHI1 */
	GPIO_FN_SDHI1_D0,	GPIO_FN_SDHI1_D1,	GPIO_FN_SDHI1_D2,
	GPIO_FN_SDHI1_D3,	GPIO_FN_SDHI1_CD,	GPIO_FN_SDHI1_WP,
	GPIO_FN_SDHI1_CMD,	GPIO_FN_SDHI1_CLK,

	/* SDHI2 */
	GPIO_FN_SDHI2_D0,	GPIO_FN_SDHI2_D1,	GPIO_FN_SDHI2_D2,
	GPIO_FN_SDHI2_D3,	GPIO_FN_SDHI2_CLK,	GPIO_FN_SDHI2_CMD,

	GPIO_FN_SDHI2_CD_PORT24, /* MSEL5CR_19_0 */
	GPIO_FN_SDHI2_WP_PORT25,

	GPIO_FN_SDHI2_WP_PORT177, /* MSEL5CR_19_1 */
	GPIO_FN_SDHI2_CD_PORT202,

	/* MSIOF2 */
	GPIO_FN_MSIOF2_TXD,	GPIO_FN_MSIOF2_RXD,	GPIO_FN_MSIOF2_TSCK,
	GPIO_FN_MSIOF2_SS2,	GPIO_FN_MSIOF2_TSYNC,	GPIO_FN_MSIOF2_SS1,
	GPIO_FN_MSIOF2_MCK1,	GPIO_FN_MSIOF2_MCK0,	GPIO_FN_MSIOF2_RSYNC,
	GPIO_FN_MSIOF2_RSCK,

	/* KEYSC */
	GPIO_FN_KEYIN4,		GPIO_FN_KEYIN5,
	GPIO_FN_KEYIN6,		GPIO_FN_KEYIN7,
	GPIO_FN_KEYOUT0,	GPIO_FN_KEYOUT1,	GPIO_FN_KEYOUT2,
	GPIO_FN_KEYOUT3,	GPIO_FN_KEYOUT4,	GPIO_FN_KEYOUT5,
	GPIO_FN_KEYOUT6,	GPIO_FN_KEYOUT7,

	GPIO_FN_KEYIN0_PORT43, /* MSEL4CR_18_0 */
	GPIO_FN_KEYIN1_PORT44,
	GPIO_FN_KEYIN2_PORT45,
	GPIO_FN_KEYIN3_PORT46,

	GPIO_FN_KEYIN0_PORT58, /* MSEL4CR_18_1 */
	GPIO_FN_KEYIN1_PORT57,
	GPIO_FN_KEYIN2_PORT56,
	GPIO_FN_KEYIN3_PORT55,

	/* VOU */
	GPIO_FN_DV_D0,	GPIO_FN_DV_D1,	GPIO_FN_DV_D2,	GPIO_FN_DV_D3,
	GPIO_FN_DV_D4,	GPIO_FN_DV_D5,	GPIO_FN_DV_D6,	GPIO_FN_DV_D7,
	GPIO_FN_DV_D8,	GPIO_FN_DV_D9,	GPIO_FN_DV_D10,	GPIO_FN_DV_D11,
	GPIO_FN_DV_D12,	GPIO_FN_DV_D13,	GPIO_FN_DV_D14,	GPIO_FN_DV_D15,
	GPIO_FN_DV_CLK,
	GPIO_FN_DV_VSYNC,
	GPIO_FN_DV_HSYNC,

	/* MEMC */
	GPIO_FN_MEMC_AD0,	GPIO_FN_MEMC_AD1,	GPIO_FN_MEMC_AD2,
	GPIO_FN_MEMC_AD3,	GPIO_FN_MEMC_AD4,	GPIO_FN_MEMC_AD5,
	GPIO_FN_MEMC_AD6,	GPIO_FN_MEMC_AD7,	GPIO_FN_MEMC_AD8,
	GPIO_FN_MEMC_AD9,	GPIO_FN_MEMC_AD10,	GPIO_FN_MEMC_AD11,
	GPIO_FN_MEMC_AD12,	GPIO_FN_MEMC_AD13,	GPIO_FN_MEMC_AD14,
	GPIO_FN_MEMC_AD15,	GPIO_FN_MEMC_CS0,	GPIO_FN_MEMC_INT,
	GPIO_FN_MEMC_NWE,	GPIO_FN_MEMC_NOE,

	GPIO_FN_MEMC_CS1, /* MSEL4CR_6_0 */
	GPIO_FN_MEMC_ADV,
	GPIO_FN_MEMC_WAIT,
	GPIO_FN_MEMC_BUSCLK,

	GPIO_FN_MEMC_A1, /* MSEL4CR_6_1 */
	GPIO_FN_MEMC_DREQ0,
	GPIO_FN_MEMC_DREQ1,
	GPIO_FN_MEMC_A0,

	/* MMC */
	GPIO_FN_MMC0_D0_PORT68,		GPIO_FN_MMC0_D1_PORT69,
	GPIO_FN_MMC0_D2_PORT70,		GPIO_FN_MMC0_D3_PORT71,
	GPIO_FN_MMC0_D4_PORT72,		GPIO_FN_MMC0_D5_PORT73,
	GPIO_FN_MMC0_D6_PORT74,		GPIO_FN_MMC0_D7_PORT75,
	GPIO_FN_MMC0_CLK_PORT66,
	GPIO_FN_MMC0_CMD_PORT67,	/* MSEL4CR_15_0 */

	GPIO_FN_MMC1_D0_PORT149,	GPIO_FN_MMC1_D1_PORT148,
	GPIO_FN_MMC1_D2_PORT147,	GPIO_FN_MMC1_D3_PORT146,
	GPIO_FN_MMC1_D4_PORT145,	GPIO_FN_MMC1_D5_PORT144,
	GPIO_FN_MMC1_D6_PORT143,	GPIO_FN_MMC1_D7_PORT142,
	GPIO_FN_MMC1_CLK_PORT103,
	GPIO_FN_MMC1_CMD_PORT104,	/* MSEL4CR_15_1 */

	/* MSIOF0 */
	GPIO_FN_MSIOF0_SS1,	GPIO_FN_MSIOF0_SS2,
	GPIO_FN_MSIOF0_RXD,	GPIO_FN_MSIOF0_TXD,
	GPIO_FN_MSIOF0_MCK0,	GPIO_FN_MSIOF0_MCK1,
	GPIO_FN_MSIOF0_RSYNC,	GPIO_FN_MSIOF0_RSCK,
	GPIO_FN_MSIOF0_TSCK,	GPIO_FN_MSIOF0_TSYNC,

	/* MSIOF1 */
	GPIO_FN_MSIOF1_RSCK,	GPIO_FN_MSIOF1_RSYNC,
	GPIO_FN_MSIOF1_MCK0,	GPIO_FN_MSIOF1_MCK1,

	GPIO_FN_MSIOF1_SS2_PORT116,	GPIO_FN_MSIOF1_SS1_PORT117,
	GPIO_FN_MSIOF1_RXD_PORT118,	GPIO_FN_MSIOF1_TXD_PORT119,
	GPIO_FN_MSIOF1_TSYNC_PORT120,
	GPIO_FN_MSIOF1_TSCK_PORT121,	/* MSEL4CR_10_0 */

	GPIO_FN_MSIOF1_SS1_PORT67,	GPIO_FN_MSIOF1_TSCK_PORT72,
	GPIO_FN_MSIOF1_TSYNC_PORT73,	GPIO_FN_MSIOF1_TXD_PORT74,
	GPIO_FN_MSIOF1_RXD_PORT75,
	GPIO_FN_MSIOF1_SS2_PORT202,	/* MSEL4CR_10_1 */

	/* GPIO */
	GPIO_FN_GPO0,	GPIO_FN_GPI0,
	GPIO_FN_GPO1,	GPIO_FN_GPI1,

	/* USB0 */
	GPIO_FN_USB0_OCI,	GPIO_FN_USB0_PPON,	GPIO_FN_VBUS,

	/* USB1 */
	GPIO_FN_USB1_OCI,	GPIO_FN_USB1_PPON,

	/* BBIF1 */
	GPIO_FN_BBIF1_RXD,	GPIO_FN_BBIF1_TXD,	GPIO_FN_BBIF1_TSYNC,
	GPIO_FN_BBIF1_TSCK,	GPIO_FN_BBIF1_RSCK,	GPIO_FN_BBIF1_RSYNC,
	GPIO_FN_BBIF1_FLOW,	GPIO_FN_BBIF1_RX_FLOW_N,

	/* BBIF2 */
	GPIO_FN_BBIF2_TXD2_PORT5, /* MSEL5CR_0_0 */
	GPIO_FN_BBIF2_RXD2_PORT60,
	GPIO_FN_BBIF2_TSYNC2_PORT6,
	GPIO_FN_BBIF2_TSCK2_PORT59,

	GPIO_FN_BBIF2_RXD2_PORT90, /* MSEL5CR_0_1 */
	GPIO_FN_BBIF2_TXD2_PORT183,
	GPIO_FN_BBIF2_TSCK2_PORT89,
	GPIO_FN_BBIF2_TSYNC2_PORT184,

	/* BSC / FLCTL / PCMCIA */
	GPIO_FN_CS0,	GPIO_FN_CS2,	GPIO_FN_CS4,
	GPIO_FN_CS5B,	GPIO_FN_CS6A,
	GPIO_FN_CS5A_PORT105, /* CS5A PORT 19/105 */
	GPIO_FN_CS5A_PORT19,
	GPIO_FN_IOIS16, /* ? */

	GPIO_FN_A0,	GPIO_FN_A1,	GPIO_FN_A2,	GPIO_FN_A3,
	GPIO_FN_A4_FOE,		/* share with FLCTL */
	GPIO_FN_A5_FCDE,	/* share with FLCTL */
	GPIO_FN_A6,	GPIO_FN_A7,	GPIO_FN_A8,	GPIO_FN_A9,
	GPIO_FN_A10,	GPIO_FN_A11,	GPIO_FN_A12,	GPIO_FN_A13,
	GPIO_FN_A14,	GPIO_FN_A15,	GPIO_FN_A16,	GPIO_FN_A17,
	GPIO_FN_A18,	GPIO_FN_A19,	GPIO_FN_A20,	GPIO_FN_A21,
	GPIO_FN_A22,	GPIO_FN_A23,	GPIO_FN_A24,	GPIO_FN_A25,
	GPIO_FN_A26,

	GPIO_FN_D0_NAF0,	GPIO_FN_D1_NAF1,	/* share with FLCTL */
	GPIO_FN_D2_NAF2,	GPIO_FN_D3_NAF3,	/* share with FLCTL */
	GPIO_FN_D4_NAF4,	GPIO_FN_D5_NAF5,	/* share with FLCTL */
	GPIO_FN_D6_NAF6,	GPIO_FN_D7_NAF7,	/* share with FLCTL */
	GPIO_FN_D8_NAF8,	GPIO_FN_D9_NAF9,	/* share with FLCTL */
	GPIO_FN_D10_NAF10,	GPIO_FN_D11_NAF11,	/* share with FLCTL */
	GPIO_FN_D12_NAF12,	GPIO_FN_D13_NAF13,	/* share with FLCTL */
	GPIO_FN_D14_NAF14,	GPIO_FN_D15_NAF15,	/* share with FLCTL */

	GPIO_FN_D16,	GPIO_FN_D17,	GPIO_FN_D18,	GPIO_FN_D19,
	GPIO_FN_D20,	GPIO_FN_D21,	GPIO_FN_D22,	GPIO_FN_D23,
	GPIO_FN_D24,	GPIO_FN_D25,	GPIO_FN_D26,	GPIO_FN_D27,
	GPIO_FN_D28,	GPIO_FN_D29,	GPIO_FN_D30,	GPIO_FN_D31,

	GPIO_FN_WE0_FWE,	/* share with FLCTL */
	GPIO_FN_WE1,
	GPIO_FN_WE2_ICIORD,	/* share with PCMCIA */
	GPIO_FN_WE3_ICIOWR,	/* share with PCMCIA */
	GPIO_FN_CKO,	GPIO_FN_BS,	GPIO_FN_RDWR,
	GPIO_FN_RD_FSC,		/* share with FLCTL */
	GPIO_FN_WAIT_PORT177,	/* WAIT Port 90/177 */
	GPIO_FN_WAIT_PORT90,

	GPIO_FN_FCE0,	GPIO_FN_FCE1,	GPIO_FN_FRB, /* FLCTL */

	/* IRDA */
	GPIO_FN_IRDA_FIRSEL,	GPIO_FN_IRDA_IN,	GPIO_FN_IRDA_OUT,

	/* ATAPI */
	GPIO_FN_IDE_D0,		GPIO_FN_IDE_D1,		GPIO_FN_IDE_D2,
	GPIO_FN_IDE_D3,		GPIO_FN_IDE_D4,		GPIO_FN_IDE_D5,
	GPIO_FN_IDE_D6,		GPIO_FN_IDE_D7,		GPIO_FN_IDE_D8,
	GPIO_FN_IDE_D9,		GPIO_FN_IDE_D10,	GPIO_FN_IDE_D11,
	GPIO_FN_IDE_D12,	GPIO_FN_IDE_D13,	GPIO_FN_IDE_D14,
	GPIO_FN_IDE_D15,	GPIO_FN_IDE_A0,		GPIO_FN_IDE_A1,
	GPIO_FN_IDE_A2,		GPIO_FN_IDE_CS0,	GPIO_FN_IDE_CS1,
	GPIO_FN_IDE_IOWR,	GPIO_FN_IDE_IORD,	GPIO_FN_IDE_IORDY,
	GPIO_FN_IDE_INT,	GPIO_FN_IDE_RST,	GPIO_FN_IDE_DIRECTION,
	GPIO_FN_IDE_EXBUF_ENB,	GPIO_FN_IDE_IODACK,	GPIO_FN_IDE_IODREQ,

	/* RMII */
	GPIO_FN_RMII_CRS_DV,	GPIO_FN_RMII_RX_ER,	GPIO_FN_RMII_RXD0,
	GPIO_FN_RMII_RXD1,	GPIO_FN_RMII_TX_EN,	GPIO_FN_RMII_TXD0,
	GPIO_FN_RMII_MDC,	GPIO_FN_RMII_TXD1,	GPIO_FN_RMII_MDIO,
	GPIO_FN_RMII_REF50CK,	/* for RMII */
	GPIO_FN_RMII_REF125CK,	/* for GMII */

	/* GEther */
	GPIO_FN_ET_TX_CLK,	GPIO_FN_ET_TX_EN,	GPIO_FN_ET_ETXD0,
	GPIO_FN_ET_ETXD1,	GPIO_FN_ET_ETXD2,	GPIO_FN_ET_ETXD3,
	GPIO_FN_ET_ETXD4,	GPIO_FN_ET_ETXD5, /* for GEther */
	GPIO_FN_ET_ETXD6,	GPIO_FN_ET_ETXD7, /* for GEther */
	GPIO_FN_ET_COL,		GPIO_FN_ET_TX_ER,
	GPIO_FN_ET_RX_CLK,	GPIO_FN_ET_RX_DV,
	GPIO_FN_ET_ERXD0,	GPIO_FN_ET_ERXD1,
	GPIO_FN_ET_ERXD2,	GPIO_FN_ET_ERXD3,
	GPIO_FN_ET_ERXD4,	GPIO_FN_ET_ERXD5, /* for GEther */
	GPIO_FN_ET_ERXD6,	GPIO_FN_ET_ERXD7, /* for GEther */
	GPIO_FN_ET_RX_ER,	GPIO_FN_ET_CRS,
	GPIO_FN_ET_MDC,		GPIO_FN_ET_MDIO,
	GPIO_FN_ET_LINK,	GPIO_FN_ET_PHY_INT,
	GPIO_FN_ET_WOL,		GPIO_FN_ET_GTX_CLK,

	/* DMA0 */
	GPIO_FN_DREQ0,		GPIO_FN_DACK0,

	/* DMA1 */
	GPIO_FN_DREQ1,		GPIO_FN_DACK1,

	/* SYSC */
	GPIO_FN_RESETOUTS,
	GPIO_FN_RESETP_PULLUP,
	GPIO_FN_RESETP_PLAIN,

	/* HDMI */
	GPIO_FN_HDMI_HPD,
	GPIO_FN_HDMI_CEC,

	/* SDENC */
	GPIO_FN_SDENC_CPG,
	GPIO_FN_SDENC_DV_CLKI,

	/* IRREM */
	GPIO_FN_IROUT,

	/* DEBUG */
	GPIO_FN_EDEBGREQ_PULLDOWN,
	GPIO_FN_EDEBGREQ_PULLUP,

	GPIO_FN_TRACEAUD_FROM_VIO,
	GPIO_FN_TRACEAUD_FROM_LCDC0,
	GPIO_FN_TRACEAUD_FROM_MEMC,
};

/* DMA slave IDs */
enum {
	SHDMA_SLAVE_INVALID,
	SHDMA_SLAVE_SDHI0_RX,
	SHDMA_SLAVE_SDHI0_TX,
	SHDMA_SLAVE_SDHI1_RX,
	SHDMA_SLAVE_SDHI1_TX,
	SHDMA_SLAVE_SDHI2_RX,
	SHDMA_SLAVE_SDHI2_TX,
	SHDMA_SLAVE_FSIA_RX,
	SHDMA_SLAVE_FSIA_TX,
	SHDMA_SLAVE_FSIB_TX,
	SHDMA_SLAVE_USBHS_TX,
	SHDMA_SLAVE_USBHS_RX,
};

#ifdef CONFIG_PM
<<<<<<< HEAD
extern struct rmobile_pm_domain r8a7740_pd_a4s;
extern struct rmobile_pm_domain r8a7740_pd_a3sp;
extern struct rmobile_pm_domain r8a7740_pd_a4lc;
=======
extern void __init r8a7740_init_pm_domains(void);
#else
static inline void r8a7740_init_pm_domains(void) {}
>>>>>>> 4a8e43fe
#endif /* CONFIG_PM */

#endif /* __ASM_R8A7740_H__ */<|MERGE_RESOLUTION|>--- conflicted
+++ resolved
@@ -607,15 +607,9 @@
 };
 
 #ifdef CONFIG_PM
-<<<<<<< HEAD
-extern struct rmobile_pm_domain r8a7740_pd_a4s;
-extern struct rmobile_pm_domain r8a7740_pd_a3sp;
-extern struct rmobile_pm_domain r8a7740_pd_a4lc;
-=======
 extern void __init r8a7740_init_pm_domains(void);
 #else
 static inline void r8a7740_init_pm_domains(void) {}
->>>>>>> 4a8e43fe
 #endif /* CONFIG_PM */
 
 #endif /* __ASM_R8A7740_H__ */